--- conflicted
+++ resolved
@@ -244,15 +244,14 @@
       message: ("Matcher variant is missing key(s), at least one is required (at {:?})", span),
       span: *span,
     },
-<<<<<<< HEAD
+    MatcherVariantExpressionBodyNotQuoted { span: Span } => {
+      message: ("Matcher variant has an expression as body that is not in a quoted pattern (at {:?})", span),
+      span: *span,
+    },
     MatcherVariantMissingBody { span: Span } => {
       message: ("Matcher variant is missing a body (at {:?})", span),
-=======
-    MatcherVariantExpressionBodyNotQuoted { span: Span } => {
-      message: ("Matcher variant has an expression as body that is not in a quoted pattern (at {:?})", span),
->>>>>>> ee4668c5
-      span: *span,
-    },
+      span: *span,
+    },  
   }
 }
 
